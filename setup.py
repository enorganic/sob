--- conflicted
+++ resolved
@@ -2,11 +2,7 @@
 
 setup(
     name='sob',
-<<<<<<< HEAD
-    version="0.1.49",
-=======
     version="0.2.0",
->>>>>>> 0b4e67ef
     description=(
         'A framework for serializing/deserializing JSON/YAML into a python '
         'class instances and vice versa'
@@ -25,12 +21,10 @@
     ],
     extras_require={
         "test": [
-            "setuptools_setup_versions>=0.0.30",
-            "readme-md-docstrings>=0.0.8"
+            "setuptools_setup_versions>=0.0.29"
         ],
         "dev": [
-            "setuptools_setup_versions>=0.0.30",
-            "readme-md-docstrings>=0.0.8"
+            "setuptools_setup_versions>=0.0.29"
         ]
     }
 )